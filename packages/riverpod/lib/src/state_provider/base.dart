part of '../state_provider.dart';

/// {@macro riverpod.providerrefbase}
/// - [controller], the [StateController] currently exposed by this provider.
abstract class StateProviderRef<State> implements Ref<StateController<State>> {
  /// The [StateController] currently exposed by this provider.
  ///
  /// Cannot be accessed while creating the provider.
  StateController<State> get controller;
}

/// {@macro riverpod.stateprovider}
@sealed
class StateProvider<State> extends AlwaysAliveProviderBase<State>
    with
        StateProviderOverrideMixin<State>,
        OverrideWithProviderMixin<StateController<State>,
            StateProvider<State>> {
  /// {@macro riverpod.stateprovider}
  StateProvider(
    Create<State, StateProviderRef<State>> create, {
    String? name,
    List<ProviderOrFamily>? dependencies,
    Family? from,
    Object? argument,
  })  : notifier = _StateProviderNotifier(
          create,
          name: modifierName(name, 'notifier'),
          dependencies: dependencies,
          from: from,
          argument: argument,
        ),
        super(name: name, from: from, argument: argument);

  /// {@macro riverpod.family}
  static const family = StateProviderFamilyBuilder();

  /// {@macro riverpod.autoDispose}
  static const autoDispose = AutoDisposeStateProviderBuilder();

  @override
  ProviderBase<StateController<State>> get originProvider => notifier;

  @override
  late final AlwaysAliveProviderBase<StateController<State>> state =
      _StateProviderState(
    this,
    dependencies: [notifier],
    from: from,
    argument: argument,
    name: modifierName(name, 'state'),
  );

  /// {@template riverpod.stateprovider.notifier}
  /// Obtains the [StateController] associated with this provider, but without
  /// listening to it.
  ///
  /// Listening to this provider may cause providers/widgets to rebuild in the
  /// event that the [StateController] it recreated.
  ///
  ///
  /// It is preferable to do:
  /// ```dart
  /// ref.watch(stateProvider.notifier)
  /// ```
  ///
  /// instead of:
  /// ```dart
  /// ref.read(stateProvider)
  /// ```
  ///
  /// The reasoning is, using `read` could cause hard to catch bugs, such as
  /// not rebuilding dependent providers/widgets after using `ref.refresh` on this provider.
  /// {@endtemplate}
  @override
  final AlwaysAliveProviderBase<StateController<State>> notifier;

  @override
  StateProviderElement<State> createElement() => StateProviderElement(this);
}

/// The [ProviderElementBase] for [StateProvider]
class StateProviderElement<State> extends ProviderElementBase<State> {
  /// The [ProviderElementBase] for [StateProvider]
  StateProviderElement(this.provider);

  @override
  final StateProvider<State> provider;

  @override
  State create() {
    final notifier = watch(provider.notifier);

    final removeListener = notifier.addListener(setState);
    onDispose(removeListener);

    return notifier.state;
  }

  @override
  bool updateShouldNotify(State previousState, State newState) {
    return true;
  }
}

class _StateProviderState<State>
    extends AlwaysAliveProviderBase<StateController<State>> {
  _StateProviderState(
    this._origin, {
    required this.dependencies,
    required super.from,
    required super.argument,
    required super.name,
  });

  final StateProvider<State> _origin;

  @override
  final List<ProviderOrFamily>? dependencies;

  @override
  _StateProviderStateElement<State> createElement() {
    return _StateProviderStateElement(this);
  }
}

<<<<<<< HEAD
class _NotifierStateProvider<State> extends Provider<State> {
  _NotifierStateProvider(
    Create<State, ProviderRef<State>> create, {
    super.dependencies,
    required super.from,
    required super.argument,
    required super.name,
  }) : super(create);
=======
class _StateProviderStateElement<State>
    extends ProviderElementBase<StateController<State>> {
  _StateProviderStateElement(this.provider);
>>>>>>> d0a7b760

  @override
  final _StateProviderState<State> provider;

  @override
  StateController<State> create() {
    return _listenStateProvider(
      this,
      watch(provider._origin.notifier),
    );
  }

  @override
  bool updateShouldNotify(
    StateController<State> previousState,
    StateController<State> newState,
  ) {
    return true;
  }
}

class _StateProviderNotifier<State>
    extends AlwaysAliveProviderBase<StateController<State>> {
  _StateProviderNotifier(
    this._create, {
    required String? name,
    required this.dependencies,
    required Family? from,
    required Object? argument,
  }) : super(name: name, from: from, argument: argument);

  final Create<State, StateProviderRef<State>> _create;

  @override
  final List<ProviderOrFamily>? dependencies;

  @override
  _StateProviderNotifierElement<State> createElement() {
    return _StateProviderNotifierElement(this);
  }
}

class _StateProviderNotifierElement<State>
    extends ProviderElementBase<StateController<State>>
    implements StateProviderRef<State> {
  _StateProviderNotifierElement(this.provider);

  @override
  final _StateProviderNotifier<State> provider;

  @override
  StateController<State> get controller => requireState;

  @override
  StateController<State> create() {
    final initialState = provider._create(this);
    final notifier = StateController(initialState);
    onDispose(notifier.dispose);
    return notifier;
  }

  @override
  bool updateShouldNotify(
    StateController<State> previousState,
    StateController<State> newState,
  ) {
    return true;
  }
}

/// {@macro riverpod.stateprovider.family}
@sealed
class StateProviderFamily<State, Arg>
    extends Family<State, Arg, StateProvider<State>> {
  /// {@macro riverpod.stateprovider.family}
  StateProviderFamily(
    this._create, {
    String? name,
    List<ProviderOrFamily>? dependencies,
  }) : super(name: name, dependencies: dependencies);

  final FamilyCreate<State, StateProviderRef<State>, Arg> _create;

  @override
  StateProvider<State> create(
    Arg argument,
  ) {
    return StateProvider<State>(
      (ref) => _create(ref, argument),
      name: name,
      from: this,
      argument: argument,
    );
  }

  @override
  void setupOverride(Arg argument, SetupOverride setup) {
    final provider = call(argument);
    setup(origin: provider.notifier, override: provider.notifier);
  }

  /// {@macro riverpod.overidewithprovider}
  Override overrideWithProvider(
    StateProvider<State> Function(Arg argument) override,
  ) {
    return FamilyOverride<Arg>(
      this,
      (arg, setup) {
        final provider = call(arg);
        final newProvider = override(arg);
        setup(origin: provider.notifier, override: newProvider.notifier);
      },
    );
  }
}<|MERGE_RESOLUTION|>--- conflicted
+++ resolved
@@ -124,20 +124,9 @@
   }
 }
 
-<<<<<<< HEAD
-class _NotifierStateProvider<State> extends Provider<State> {
-  _NotifierStateProvider(
-    Create<State, ProviderRef<State>> create, {
-    super.dependencies,
-    required super.from,
-    required super.argument,
-    required super.name,
-  }) : super(create);
-=======
 class _StateProviderStateElement<State>
     extends ProviderElementBase<StateController<State>> {
   _StateProviderStateElement(this.provider);
->>>>>>> d0a7b760
 
   @override
   final _StateProviderState<State> provider;
