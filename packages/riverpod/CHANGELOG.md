--- conflicted
+++ resolved
@@ -1,12 +1,8 @@
-<<<<<<< HEAD
-# [Unreleased major]
-=======
 # 2.0.0-dev.7
 
 Upgrade minimum required Dart SDK version to 2.17.0
 
 # 2.0.0-dev.6
->>>>>>> ed1bd791
 
 - **Breaking**: `AsyncError.stackTrace` is now a required positional parameter
   and non-nullable
